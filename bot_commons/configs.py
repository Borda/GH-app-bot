--- conflicted
+++ resolved
@@ -3,10 +3,7 @@
 import logging
 from copy import deepcopy
 from pathlib import Path
-<<<<<<< HEAD
 from typing import Union, Generator
-=======
->>>>>>> bd7bbc50
 
 import yaml
 
